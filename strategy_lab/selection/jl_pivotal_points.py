# stxjl_polars.py  ─────────────────────────────────────────────────────────────
"""
Polars-based implementation of Jesse-Livermore pivotal-points algorithm.

It is a line-for-line port of ZX2XZX2/stx/python/stxjl.py (commit
c3e5b35, 2025-05-31) with these changes only:

* All Pandas calls (`.iloc`, `.loc`, `.idxmax`, …) are replaced by either
  Polars expressions or plain NumPy vectors.
* The algorithm now expects a Polars ``DataFrame`` directly instead of the
  ``StxTS`` helper class used by the original code.  If you still have a
  Pandas frame, simply convert it once::

      df = pl.from_pandas(df.reset_index())

  (The ``reset_index()`` keeps the original datetime index in a normal
  column.)
* The algorithm keeps one pass-per-bar logic, but row access is now O(1)
  through cached NumPy arrays: `self.hi`, `self.lo`, `self.c`, `self.hb4l`.
* No other behaviour, formatting, or CLI flags changed.
"""
from __future__ import annotations

import argparse
<<<<<<< HEAD
import sys
=======
>>>>>>> f4bce871
from typing import List
from datetime import datetime

from dataclasses import dataclass

import numpy as np
import polars as pl
from strategy_lab.data.loader import DataLoader

# --------------------------------  tiny record for API parity
@dataclass
class JLPivot:
    dt: str
    state: int
    price: float
    rg: float


class StxJL:                            # keep the original public name
    # -------------- state constants / ANSI colour codes  (unchanged)
    Nil, SRa, NRa, UT, DT, NRe, SRe, m_NRa, m_NRe = range(-1, 8)
    UT_fmt = "\x1b[1;32;40m"
    DT_fmt = "\x1b[1;31;40m"
    UP_piv_fmt = "\x1b[4;32;40m"
    DN_piv_fmt = "\x1b[4;31;40m"

    # -----------------------  constructor  ----------------------------------
    def __init__(self, df: pl.DataFrame, f: float, w: int = 20, splits: dict | None = None) -> None:
        """
        df      - Polars ``DataFrame`` containing at least the columns ``dt``,
                  ``hi``, ``lo`` and ``c``.
        f       - Livermore 'penetration' factor (e.g. ``3.0`` ➜ ``3``×``avgTrueRange``)
        w       - look-back window used when the algorithm is initialised
        splits  - optional dictionary of split ratios keyed by date (``pl.Datetime`` or str)
        """
        self.df, self.f, self.w = df, f, w
        self.splits = splits or {}

        self.start = 0
        self.pos = 0

        # 1) build `hb4l` marker inside Polars
        self.df = self.df.with_columns(
            (pl.col("c") * 2 < (pl.col("hi") + pl.col("lo")))
            .cast(pl.Int8)
            .alias("hb4l")
        )

        # 2) cache all numeric columns as NumPy views  (O(1) row access)
        self.hi = self.df["hi"].to_numpy()
        self.lo = self.df["lo"].to_numpy()
        self.c = self.df["c"].to_numpy()
        self.hb4l = self.df["hb4l"].to_numpy()
<<<<<<< HEAD
        # store dates as strings to avoid formatting issues when printing
        self.dates = [str(x) for x in self.df["dt"].to_list()]
=======
        self.dates = self.df["dt"].to_list()        # str YYYY-MM-DD
>>>>>>> f4bce871
        self.date_to_index = {d: i for i, d in enumerate(self.dates)}

        # bookkeeping containers (identical to original file)
        self.cols = [
            "dt",
            "rg",
            "state",
            "price",
            "pivot",
            "state2",
            "price2",
            "pivot2",
            "p1_dt",
            "p1_px",
            "p1_s",
            "lns_dt",
            "lns_px",
            "lns_s",
            "lns",
            "ls_s",
            "ls",
        ]
        self.col_ix = {c: i for i, c in enumerate(self.cols)}
        self.jl_recs: List[list] = [self.cols[:]]  # header row
        self.jlix: dict[str, int] = {}  # date → jl_recs index

        self.last = {
            "prim_px": 0.0,
            "prim_state": StxJL.Nil,
            "px": 0.0,
            "state": StxJL.Nil,
        }

        # rolling true-range buffer initialised in initjl()
        self.trs: list[float] = []
        self.avg_rg: float = 0.0

        # last-pivot price table (8 states)
        self.lp = [0.0] * 8

    def set_datetime(self, dt: str, offset: int = 0) -> None:
        """Position the internal pointer on ``dt`` plus ``offset`` days."""
        idx = self.date_to_index[dt] + offset
        if idx < 0 or idx >= len(self.dates):
            raise IndexError("Date with offset out of range")
        self.pos = idx

    def next_ohlc(self) -> None:
        """Advance the pointer by one row."""
        self.pos += 1

    # -------------  public driver  -----------------------------------------
    def jl(self, dt: str) -> List[list]:
        """Run the JL state machine up to <dt> (inclusive)."""
        self.set_datetime(dt, -1)
<<<<<<< HEAD
        start_idx = self.initjl()        # primes algorithm
        end_idx = self.pos
=======
        end_idx = self.pos
        start_idx = self.initjl()  # initialise the JL state variables
>>>>>>> f4bce871

        for _ in range(start_idx, end_idx + 1):
            self.next_ohlc()
            self.nextjl()

        return self.jl_recs

    # -------------  INITIALISATION (look-back window)  --------------------
    def initjl(self) -> int:
        ss = self.start
        win = min(self.w, self.pos - ss + 1)
<<<<<<< HEAD
        self.set_datetime(self.dates[ss + win - 1])      # fast date lookup
=======
        self.set_datetime(self.dates[ss + win - 1])  # fast date lookup
>>>>>>> f4bce871

        # Polars slice is zero-copy
        df0 = self.df.slice(ss, win)

        # highest high / lowest low in window
        idx_hi = int(df0["hi"].arg_max())
        idx_lo = int(df0["lo"].arg_min())
        hi = float(df0["hi"][idx_hi])
        lo = float(df0["lo"][idx_lo])

        # true-range list initialise
        hi_np = df0["hi"].to_numpy()
        lo_np = df0["lo"].to_numpy()
        c_np = df0["c"].to_numpy()
        self.trs = list(np.maximum(hi_np[1:], c_np[:-1]) -
                        np.minimum(lo_np[1:], c_np[:-1]))
        self.trs.insert(0, hi_np[0] - lo_np[0])
        self.avg_rg = float(np.mean(self.trs))

        # hi assigned to SRa, NRa, UT, m_NRa; lo to SRe, NRe, DT, m_NRe
        self.lp = [hi, hi, hi, lo, lo, lo, hi, lo]

        # seed JL records for the window
        for off in range(win):
            abs_idx = ss + off
            dtc = self.dates[abs_idx]
            self.jlix[dtc] = off + 1
            if off == idx_hi and off == idx_lo:
                self.rec_day(StxJL.NRa, StxJL.NRe, abs_idx)
            elif off == idx_hi:
                self.rec_day(StxJL.NRa, StxJL.Nil, abs_idx)
            elif off == idx_lo:
                self.rec_day(StxJL.Nil, StxJL.NRe, abs_idx)
            else:
                self.rec_day(StxJL.Nil, StxJL.Nil, abs_idx)

        return ss + win

    # -------------  record builders (unchanged public signatures)  ---------
    def init_first_rec(self, dt: str) -> dict:
        return {
            "dt": dt,
            "rg": self.avg_rg,
            "state": StxJL.Nil,
            "price": 0.0,
            "pivot": 0,
            "state2": StxJL.Nil,
            "price2": 0.0,
            "pivot2": 0,
            "p1_dt": "",
            "p1_px": 0.0,
            "p1_s": StxJL.Nil,
            "lns_dt": "",
            "lns_px": 0.0,
            "lns_s": StxJL.Nil,
            "lns": StxJL.Nil,
            "ls_s": StxJL.Nil,
            "ls": StxJL.Nil,
        }

    def init_rec(self, dt: str, list_ix: int) -> dict:
        prev = self.jl_recs[list_ix]
        return {
            "dt": dt,
            "rg": self.avg_rg,
            "state": StxJL.Nil,
            "price": 0.0,
            "pivot": 0,
            "state2": StxJL.Nil,
            "price2": 0.0,
            "pivot2": 0,
            "p1_dt": prev[self.col_ix["p1_dt"]],
            "p1_px": prev[self.col_ix["p1_px"]],
            "p1_s": prev[self.col_ix["p1_s"]],
            "lns_dt": prev[self.col_ix["lns_dt"]],
            "lns_px": prev[self.col_ix["lns_px"]],
            "lns": prev[self.col_ix["lns"]],
            "lns_s": prev[self.col_ix["lns_s"]],
            "ls": prev[self.col_ix["ls"]],
            "ls_s": prev[self.col_ix["ls_s"]],
        }

    # ------------------------------------------------------------------
    def rec_day(self, sh: int, sl: int, ixx: int = -1) -> None:
        if ixx == -1:
            ixx = self.pos
        dtc = self.dates[ixx]
        lix = ixx - self.start
        dd = (
            self.init_first_rec(dtc) if lix == 0 else self.init_rec(dtc, lix)
        )

        hi, lo, hb = self.hi[ixx], self.lo[ixx], self.hb4l[ixx]

        if sh != StxJL.Nil and sl != StxJL.Nil:
            if hb == 1:
                dd.update({"state": sh, "price": hi, "state2": sl, "price2": lo})
            else:
                dd.update({"state": sl, "price": lo, "state2": sh, "price2": hi})
        elif sh != StxJL.Nil:
            dd.update({"state": sh, "price": hi})
        elif sl != StxJL.Nil:
            dd.update({"state": sl, "price": lo})

        if dd["state"] != StxJL.Nil:
            self.update_last(dd)
            self.update_lns_pivots(dd, lix)

        self.jl_recs.append([dd[c] for c in self.cols])
        self.jlix[dtc] = lix + 1

    # update_last, update_lns_pivots, update_pivot_diff_day ─ unchanged
    # (all operate only on Python dicts / lists, no DF access)

    def update_last(self, dd):  # identical to original pandas version
        if dd["state2"] == StxJL.Nil:
            if dd["state"] != StxJL.Nil:
                self.last["px"] = dd["price"]
                self.last["state"] = dd["state"]
                if self.primary(dd["state"]):
                    self.last["prim_px"] = dd["price"]
                    self.last["prim_state"] = dd["state"]
                self.lp[dd["state"]] = dd["price"]
        else:
            self.last["px"] = dd["price2"]
            self.last["state"] = dd["state2"]
            self.lp[dd["state2"]] = dd["price2"]
            self.lp[dd["state"]] = dd["price"]
            if self.primary(dd["state2"]):
                self.last["prim_px"] = dd["price2"]
                self.last["prim_state"] = dd["state2"]
            elif self.primary(dd["state"]):
                self.last["prim_px"] = dd["price"]
                self.last["prim_state"] = dd["state"]

    def update_lns_pivots(self, dd, list_ix):  # ← literal copy from original
        # (function body copy-pasted from the file you provided)
        if (self.up(dd["state"]) and self.dn(dd["lns"])) or (
            self.dn(dd["state"]) and self.up(dd["lns"])
        ):
            self.update_pivot_diff_day(dd)
        if dd["state"] != StxJL.Nil:
            dd["ls_s"] = dd["ls"]
            dd["ls"] = dd["state"]
        if self.primary(dd["state"]):
            dd["lns_dt"] = dd["dt"]
            dd["lns_px"] = dd["price"]
            dd["lns_s"] = dd["lns"]
            dd["lns"] = dd["state"]
        if (self.up(dd["state2"]) and self.dn(dd["lns"])) or (
            self.dn(dd["state2"]) and self.up(dd["lns"])
        ):
            if dd["lns_dt"] == dd["dt"]:
                dd["pivot"] = 1
                dd["p1_dt"] = dd["dt"]
                dd["p1_px"] = dd["price"]
                dd["p1_s"] = dd["state"]
            else:
                self.update_pivot_diff_day(dd)
        if dd["state2"] != StxJL.Nil:
            dd["ls_s"] = dd["ls"]
            dd["ls"] = dd["state2"]
        if self.primary(dd["state2"]):
            dd["lns_dt"] = dd["dt"]
            dd["lns_px"] = dd["price2"]
            dd["lns_s"] = dd["lns"]
            dd["lns"] = dd["state2"]

    def update_pivot_diff_day(self, dd):
        piv_rec = self.jl_recs[self.jlix[dd["lns_dt"]]]
        if self.primary(piv_rec[self.col_ix["state2"]]):
            piv_rec[self.col_ix["pivot2"]] = 1
            dd["p1_px"] = piv_rec[self.col_ix["price2"]]
            dd["p1_s"] = piv_rec[self.col_ix["state2"]]
        else:
            piv_rec[self.col_ix["pivot"]] = 1
            dd["p1_px"] = piv_rec[self.col_ix["price"]]
            dd["p1_s"] = piv_rec[self.col_ix["state"]]
        dd["p1_dt"] = dd["lns_dt"]

    # -----------------------  PER-BAR ADVANCE  ------------------------------
    def nextjl(self) -> None:
<<<<<<< HEAD
        dtc = self.dates[self.pos]
        split = self.splits.get(pl.datetime(dtc))
        if split is not None:
            self.adjust_for_splits(split[0])

=======
>>>>>>> f4bce871
        fctr = self.f * self.avg_rg
        st = self.last["state"]
        if st == StxJL.SRa:
            self.sRa(fctr)
        elif st == StxJL.NRa:
            self.nRa(fctr)
        elif st == StxJL.UT:
            self.uT(fctr)
        elif st == StxJL.DT:
            self.dT(fctr)
        elif st == StxJL.NRe:
            self.nRe(fctr)
        elif st == StxJL.SRe:
            self.sRe(fctr)

        # roll true-range buffer
        i = self.pos
        tr_new = max(self.hi[i], self.c[i - 1]) - min(self.lo[i], self.c[i - 1])
        self.trs.pop(0)
        self.trs.append(tr_new)
        self.avg_rg = float(np.mean(self.trs))

    # --------  STATE-MACHINE ROUTINES  (adapted only for row access) --------
    # helper to fetch a dict-like view of the current bar (hi, lo, hb4l)
    def _bar(self):
        i = self.pos
        return {
            "hi": self.hi[i],
            "lo": self.lo[i],
            "hb4l": self.hb4l[i],
        }

    def sRa(self, fctr):
        r = self._bar()
        sh = sl = StxJL.Nil
        if self.lp[StxJL.UT] < r["hi"]:
            sh = StxJL.UT
        elif self.lp[StxJL.m_NRa] + fctr < r["hi"]:
            sh = (
                StxJL.UT
                if r["hi"] > self.last["prim_px"] or self.last["prim_state"] not in [StxJL.NRa, StxJL.UT]
                else StxJL.SRa
            )
        elif self.lp[StxJL.NRa] < r["hi"] and self.last["prim_state"] != StxJL.UT:
            sh = StxJL.NRa
        elif self.lp[StxJL.SRa] < r["hi"]:
            sh = StxJL.SRa

        if self.up(sh) and self.dn(self.last["prim_state"]):
            self.lp[StxJL.m_NRe] = self.last["prim_px"]

        if r["lo"] < self.lp[StxJL.SRa] - 2 * fctr:
            if self.lp[StxJL.NRe] < r["lo"]:
                sl = StxJL.SRe
            else:
                sl = (
                    StxJL.DT
                    if (r["lo"] < self.lp[StxJL.DT] or r["lo"] < self.lp[StxJL.m_NRe] - fctr)
                    else StxJL.NRe
                )
                if self.up(self.last["prim_state"]):
                    self.lp[StxJL.m_NRa] = self.last["prim_px"]

        self.rec_day(sh, sl)

    # nRa, uT, sRe, dT, nRe  are mechanical copies with r = self._bar()
    # Only the "sr." attribute prefixes were replaced by r["..."].

    def nRa(self, fctr):
        r = self._bar()
        sh = sl = StxJL.Nil
        if self.lp[StxJL.UT] < r["hi"] or self.lp[StxJL.m_NRa] + fctr < r["hi"]:
            sh = StxJL.UT
        elif self.lp[StxJL.NRa] < r["hi"]:
            sh = StxJL.NRa
        if r["lo"] < self.lp[StxJL.NRa] - 2 * fctr:
            if self.lp[StxJL.NRe] < r["lo"]:
                sl = StxJL.SRe
            elif r["lo"] < self.lp[StxJL.DT] or r["lo"] < self.lp[StxJL.m_NRe] - fctr:
                sl = StxJL.DT
            else:
                sl = StxJL.NRe
            if sl != StxJL.SRe:
                self.lp[StxJL.m_NRa] = self.lp[StxJL.NRa]
        self.rec_day(sh, sl)

    def uT(self, fctr):
        r = self._bar()
        sh = sl = StxJL.Nil
        if self.lp[StxJL.UT] < r["hi"]:
            sh = StxJL.UT
        if r["lo"] <= self.lp[StxJL.UT] - 2 * fctr:
            sl = (
                StxJL.DT
                if (r["lo"] < self.lp[StxJL.DT] or r["lo"] < self.lp[StxJL.m_NRe] - fctr)
                else StxJL.NRe
            )
            self.lp[StxJL.m_NRa] = self.lp[StxJL.UT]
        self.rec_day(sh, sl)

    def sRe(self, fctr):
        r = self._bar()
        sh = sl = StxJL.Nil
        if self.lp[StxJL.DT] > r["lo"]:
            sl = StxJL.DT
        elif self.lp[StxJL.m_NRe] - fctr > r["lo"]:
            sl = (
                StxJL.DT
                if r["lo"] < self.last["prim_px"]
                else StxJL.SRe
            ) if self.last["prim_state"] in [StxJL.NRe, StxJL.DT] else StxJL.DT
        elif self.lp[StxJL.NRe] > r["lo"] and self.last["prim_state"] != StxJL.DT:
            sl = StxJL.NRe
        elif self.lp[StxJL.SRe] > r["lo"]:
            sl = StxJL.SRe

        if self.dn(sl) and self.up(self.last["prim_state"]):
            self.lp[StxJL.m_NRa] = self.last["prim_px"]

        if r["hi"] > self.lp[StxJL.SRe] + 2 * fctr:
            if self.lp[StxJL.NRa] > r["hi"]:
                sh = StxJL.SRa
            else:
                sh = (
                    StxJL.UT
                    if (r["hi"] > self.lp[StxJL.UT] or r["hi"] > self.lp[StxJL.m_NRa] + fctr)
                    else StxJL.NRa
                )
                if self.dn(self.last["prim_state"]):
                    self.lp[StxJL.m_NRe] = self.last["prim_px"]
        self.rec_day(sh, sl)

    def dT(self, fctr):
        r = self._bar()
        sh = sl = StxJL.Nil
        if self.lp[StxJL.DT] > r["lo"]:
            sl = StxJL.DT
        if r["hi"] >= self.lp[StxJL.DT] + 2 * fctr:
            sh = (
                StxJL.UT
                if (r["hi"] > self.lp[StxJL.UT] or r["hi"] > self.lp[StxJL.m_NRa] + fctr)
                else StxJL.NRa
            )
            self.lp[StxJL.m_NRe] = self.lp[StxJL.DT]
        self.rec_day(sh, sl)

    def nRe(self, fctr):
        r = self._bar()
        sh = sl = StxJL.Nil
        if self.lp[StxJL.DT] > r["lo"] or self.lp[StxJL.m_NRe] - fctr > r["lo"]:
            sl = StxJL.DT
        elif self.lp[StxJL.NRe] > r["lo"]:
            sl = StxJL.NRe
        if r["hi"] > self.lp[StxJL.NRe] + 2 * fctr:
            if self.lp[StxJL.NRa] > r["hi"]:
                sh = StxJL.SRa
            elif r["hi"] > self.lp[StxJL.UT] or r["hi"] > self.lp[StxJL.m_NRa] + fctr:
                sh = StxJL.UT
            else:
                sh = StxJL.NRa
            if sh != StxJL.SRa:
                self.lp[StxJL.m_NRe] = self.lp[StxJL.NRe]
        self.rec_day(sh, sl)

    # -----------------  tiny helpers (unchanged)  ------------------------
    def up(self, state): return state in [StxJL.NRa, StxJL.UT]
    def dn(self, state): return state in [StxJL.NRe, StxJL.DT]
    def up_all(self, state): return state in [StxJL.SRa, StxJL.NRa, StxJL.UT]
    def dn_all(self, state): return state in [StxJL.SRe, StxJL.NRe, StxJL.DT]
    def primary(self, state): return state in [StxJL.NRa, StxJL.UT, StxJL.NRe, StxJL.DT]
    def secondary(self, state): return state in [StxJL.SRa, StxJL.SRe]

<<<<<<< HEAD
    # ─────────────  record formatting helpers  ────────────────────────────
    def jlr_print(self, jlr) -> str:
=======
    def jlr_print(self, jlr):
>>>>>>> f4bce871
        return (
            "dt:{0:s} rg:{1:.2f} s:{2:d} px:{3:.2f} p:{4:d} s2:{5:d} "
            "px2:{6:.2f} p2:{7:d} p1dt:{8:s} p1px:{9:.2f} p1s:{10:d} "
            "ldt:{11:s} lpx:{12:.2f} lns_s:{13:d} lns:{14:d} ls_s:{15:d} "
            "ls:{16:d}"
        ).format(
            jlr[self.col_ix["dt"]],
            jlr[self.col_ix["rg"]] / 100.0,
            jlr[self.col_ix["state"]],
            jlr[self.col_ix["price"]] / 100.0,
            jlr[self.col_ix["pivot"]],
            jlr[self.col_ix["state2"]],
            jlr[self.col_ix["price2"]] / 100.0,
            jlr[self.col_ix["pivot2"]],
            jlr[self.col_ix["p1_dt"]],
            jlr[self.col_ix["p1_px"]] / 100.0,
            jlr[self.col_ix["p1_s"]],
            jlr[self.col_ix["lns_dt"]],
            jlr[self.col_ix["lns_px"]] / 100.0,
            jlr[self.col_ix["lns_s"]],
            jlr[self.col_ix["lns"]],
            jlr[self.col_ix["ls_s"]],
            jlr[self.col_ix["ls"]],
        )

<<<<<<< HEAD
    def jlr_print2(self, jlr) -> str:
=======
    def jlr_print2(self, jlr):
>>>>>>> f4bce871
        return (
            "s:{0:d} px:{1:.2f} p:{2:d} s2:{3:d} px2:{4:.2f} p2:{5:d} "
            "p1dt:{6:s} p1px:{7:.2f} p1s:{8:d} ldt:{9:s} lpx:{10:.2f} "
            "lns:{11:d} ls_s:{12:d} ls:{13:d}"
        ).format(
            jlr[self.col_ix["state"]],
            jlr[self.col_ix["price"]] / 100.0,
            jlr[self.col_ix["pivot"]],
            jlr[self.col_ix["state2"]],
            jlr[self.col_ix["price2"]] / 100.0,
            jlr[self.col_ix["pivot2"]],
            jlr[self.col_ix["p1_dt"]],
            jlr[self.col_ix["p1_px"]] / 100.0,
            jlr[self.col_ix["p1_s"]],
            jlr[self.col_ix["lns_dt"]],
            jlr[self.col_ix["lns_px"]] / 100.0,
            jlr[self.col_ix["lns"]],
            jlr[self.col_ix["ls_s"]],
            jlr[self.col_ix["ls"]],
        )

<<<<<<< HEAD
    def get_formatted_price(self, state, pivot, price) -> str:
        s_fmt = ""
        e_fmt = "\x1b[0m"
=======
    def get_formatted_price(self, state, pivot, price):
        s_fmt = ''
        e_fmt = '\x1b[0m'
>>>>>>> f4bce871
        if state == StxJL.UT:
            s_fmt = StxJL.UT_fmt if pivot == 0 else StxJL.UP_piv_fmt
        elif state == StxJL.DT:
            s_fmt = StxJL.DT_fmt if pivot == 0 else StxJL.DN_piv_fmt
        elif pivot == 1:
<<<<<<< HEAD
            s_fmt = StxJL.UP_piv_fmt if state == StxJL.NRe else StxJL.DN_piv_fmt
        else:
            e_fmt = ""
        s_price = "{0:s}{1:9.2f}{2:s}".format(s_fmt, price / 100.0, e_fmt)
        return (
            "{0:s}".format(54 * " ")
            if state == StxJL.Nil
            else "{0:s}{1:s}{2:s}".format((9 * state) * " ", s_price, (9 * (5 - state)) * " ")
        )

    def jl_print(self, print_pivots_only: bool = False, print_nils: bool = False, print_dbg: bool = False) -> None:
        output = ""
        for jlr in self.jl_recs[1:]:
            state = jlr[self.col_ix["state"]]
            pivot = jlr[self.col_ix["pivot"]]
            price = jlr[self.col_ix["price"]]
            if print_pivots_only and pivot == 0:
                continue
            if not print_nils and state == StxJL.Nil:
                continue
            px_str = self.get_formatted_price(state, pivot, price)
            output += "{0:s}{1:s}{2:6.2f} {3:s}\n".format(
                str(jlr[self.col_ix["dt"]]),
                px_str,
                jlr[self.col_ix["rg"]] / 100.0,
                "" if not print_dbg else self.jlr_print2(jlr),
            )
            state2 = jlr[self.col_ix["state2"]]
            if state2 == StxJL.Nil:
                continue
            pivot2 = jlr[self.col_ix["pivot2"]]
            if print_pivots_only and pivot2 == 0:
                continue
            price2 = jlr[self.col_ix["price2"]]
            px_str = self.get_formatted_price(state2, pivot2, price2)
            output += "{0:s}{1:s}{2:6.2f} {3:s}\n".format(
                str(jlr[self.col_ix["dt"]]),
                px_str,
                jlr[self.col_ix["rg"]] / 100.0,
                "" if not print_dbg else self.jlr_print2(jlr),
            )
        print(output)

    def get_num_pivots(self, num_pivs: int):
        ixx = -1
        end = -len(self.jl_recs)
        pivs = []
        while len(pivs) < num_pivs and ixx >= end:
            jlr = self.jl_recs[ixx]
            if jlr[self.col_ix["pivot2"]] == 1:
                pivs.append(
                    JLPivot(
                        str(jlr[self.col_ix["dt"]]),
                        jlr[self.col_ix["state2"]],
                        jlr[self.col_ix["price2"]],
                        jlr[self.col_ix["rg"]],
                    )
                )
            if len(pivs) < num_pivs and jlr[self.col_ix["pivot"]] == 1:
                pivs.append(
                    JLPivot(
                        str(jlr[self.col_ix["dt"]]),
                        jlr[self.col_ix["state"]],
                        jlr[self.col_ix["price"]],
                        jlr[self.col_ix["rg"]],
                    )
                )
            ixx -= 1
        pivs.reverse()
        return pivs

    def get_pivots_in_days(self, num_days: int):
        ixx = -1
        end = -len(self.jl_recs)
        pivs = []
        if end < -num_days:
            end = -num_days
        while ixx > end:
            jlr = self.jl_recs[ixx]
            if jlr[self.col_ix["pivot2"]] == 1:
                pivs.append(
                    JLPivot(
                        str(jlr[self.col_ix["dt"]]),
                        jlr[self.col_ix["state2"]],
                        jlr[self.col_ix["price2"]],
                        jlr[self.col_ix["rg"]],
                    )
                )
            if jlr[self.col_ix["pivot"]] == 1:
                pivs.append(
                    JLPivot(
                        str(jlr[self.col_ix["dt"]]),
                        jlr[self.col_ix["state"]],
                        jlr[self.col_ix["price"]],
                        jlr[self.col_ix["rg"]],
                    )
                )
            ixx -= 1
        pivs.reverse()
        return pivs

    def print_pivs(self, pivs) -> None:
        output = ""
        for piv in pivs:
            px_str = self.get_formatted_price(piv.state, 1, piv.price)
            output += "{0:s}{1:s}{2:6.2f}\n".format(piv.dt, px_str, piv.rg / 100.0)
        print(output)

    def last_rec(self, col_name, ixx: int = 1):
        if ixx > len(self.jl_recs):
            ixx = len(self.jl_recs)
        jlr = self.jl_recs[-ixx]
        if col_name in ["state", "price", "pivot"]:
            col_name2 = f"{col_name}2"
            if jlr[self.col_ix["state2"]] != StxJL.Nil:
                return jlr[self.col_ix[col_name2]]
        return jlr[self.col_ix[col_name]]

    def get_html_formatted_price(self, piv, pivot):
        res = f"<tr><td>{piv.dt}</td>"
        res += piv.state * "<td></td>"
        td_style = ""
        if pivot:
            td_style = " style=\"background-color:{0:s};\"".format(
                "#006400" if piv.state in [StxJL.UT, StxJL.NRe] else "#640000"
            )
        res += f"<td{td_style}>{piv.price/100.0:.2f}</td>"
        res += (7 - piv.state) * "<td></td>"
        return res

    def html_report(self, pivs):
        html_table = "<table border=\"1\">"
        html_table += (
            "<tr><th>Date</th><th>SRa</th><th>NRa</th>"
            "<th>UT</th><th>DT</th><th>NRe</th><th>SRe</th>"
            "<th>range</th><th>OBV</th></tr>"
        )
        for piv in pivs:
            piv_row = self.get_html_formatted_price(piv, 1)
            html_table += piv_row
        html_table += "</table>"
        return html_table

    @classmethod
    def jl_report(cls, stk, start_date, end_date, factor):
        loader = DataLoader()
        df = loader.load_eod(
            stk,
            start_date=start_date,
            end_date=end_date,
            as_of_date=end_date,
        ).rename({"date": "dt", "high": "hi", "low": "lo", "close": "c"})
        jl = StxJL(df, factor)
        jl.jl(end_date)
        pivs = jl.get_num_pivots(4)
        return jl.html_report(pivs)

# ────────────────────────────────  CLI wrapper  ───────────────────────────
=======
            s_fmt = StxJL.UP_piv_fmt if state == StxJL.NRe else \
                    StxJL.DN_piv_fmt
        else:
            e_fmt = ''
        s_price = '{0:s}{1:9.2f}{2:s}'.format(s_fmt, price, e_fmt)
        return '{0:s}'.format(54 * ' ') if state == StxJL.Nil else \
            '{0:s}{1:s}{2:s}'.format((9 * state) * ' ', s_price,
                                     (9 * (5 - state)) * ' ')

    def jl_print(self, print_pivots_only=False, print_nils=False,
                 print_dbg=False):
        output = ''
        for jlr in self.jl_recs[1:]:
            state = jlr[self.col_ix['state']]
            pivot = jlr[self.col_ix['pivot']]
            price = jlr[self.col_ix['price']]
            if print_pivots_only and pivot == 0:
                continue
            if not print_nils and state == StxJL.Nil:
                continue
            px_str = self.get_formatted_price(state, pivot, price)
            output += '{0:s}{1:s}{2:6.2f} {3:s}\n'. \
                format(jlr[self.col_ix['dt']], px_str, jlr[self.col_ix['rg']],
                       '' if not print_dbg else self.jlr_print2(jlr))
            state2 = jlr[self.col_ix['state2']]
            if state2 == StxJL.Nil:
                continue
            pivot2 = jlr[self.col_ix['pivot2']]
            if print_pivots_only and pivot2 == 0:
                continue
            price2 = jlr[self.col_ix['price2']]
            px_str = self.get_formatted_price(state2, pivot2, price2)
            output += '{0:s}{1:s}{2:6.2f} {3:s}\n'.\
                format(jlr[self.col_ix['dt']], px_str, jlr[self.col_ix['rg']],
                       '' if not print_dbg else self.jlr_print2(jlr))
        print(output)

    def get_num_pivots(self, num_pivs):
        ixx = -1
        end = -len(self.jl_recs)
        pivs = []
        while len(pivs) < num_pivs and ixx >= end:
            jlr = self.jl_recs[ixx]
            if jlr[self.col_ix['pivot2']] == 1:
                pivs.append(JLPivot(jlr[self.col_ix['dt']],
                                    jlr[self.col_ix['state2']],
                                    jlr[self.col_ix['price2']],
                                    jlr[self.col_ix['rg']]))
            if len(pivs) < num_pivs and jlr[self.col_ix['pivot']] == 1:
                pivs.append(JLPivot(jlr[self.col_ix['dt']],
                                    jlr[self.col_ix['state']],
                                    jlr[self.col_ix['price']],
                                    jlr[self.col_ix['rg']]))
            ixx -= 1
        pivs.reverse()
        return pivs

    def get_pivots_in_days(self, num_days):
        ixx = -1
        end = -len(self.jl_recs)
        pivs = []
        if end < -num_days:
            end = -num_days
        while ixx > end:
            jlr = self.jl_recs[ixx]
            if jlr[self.col_ix['pivot2']] == 1:
                pivs.append(JLPivot(jlr[self.col_ix['dt']],
                                    jlr[self.col_ix['state2']],
                                    jlr[self.col_ix['price2']],
                                    jlr[self.col_ix['rg']]))
            if jlr[self.col_ix['pivot']] == 1:
                pivs.append(JLPivot(jlr[self.col_ix['dt']],
                                    jlr[self.col_ix['state']],
                                    jlr[self.col_ix['price']],
                                    jlr[self.col_ix['rg']]))
            ixx -= 1
        pivs.reverse()
        return pivs

    def print_pivs(self, pivs):
        output = ''
        for piv in pivs:
            px_str = self.get_formatted_price(piv.state, 1, piv.price)
            output += '{0:s}{1:s}{2:6.2f}\n'.format(piv.dt, px_str, piv.rg)
        print(output)

    def last_rec(self, col_name, ixx=1):
        if ixx > len(self.jl_recs):
            ixx = len(self.jl_recs)
        jlr = self.jl_recs[-ixx]
        if col_name in ['state', 'price', 'pivot']:
            col_name2 = '{0:s}2'.format(col_name)
            if jlr[self.col_ix['state2']] != StxJL.Nil:
                return jlr[self.col_ix[col_name2]]
        return jlr[self.col_ix[col_name]]

    def get_html_formatted_price(self, piv, pivot): # state, pivot, price):
        res = '<tr><td>{0:s}</td>'.format(piv.dt)
        res += (piv.state * '<td></td>')
        td_style = ''
        if pivot:
            td_style = ' style="background-color:#{0:s};"'.format(
                '006400' if piv.state in [StxJL.UT, StxJL.NRe] else '640000')
        res += '<td{0:s}>{1:.2f}</td>'.format(td_style, piv.price / 100.0)
        res += ((7 - piv.state) * '<td></td>')
        return res

    def html_report(self, pivs):
        html_table = '<table border="1">'
        html_table += '<tr><th>Date</th><th>SRa</th><th>NRa</th>'\
            '<th>UT</th><th>DT</th><th>NRe</th><th>SRe</th>'\
            '<th>range</th><th>OBV</th></tr>'
        for piv in pivs:
            piv_row = self.get_html_formatted_price(piv, 1)
            html_table += piv_row
#         html_table.append(self.get_html_formatted_price()
        html_table += '</table>'
        return html_table

    @classmethod
    def jl_report(cls, stk, start_date, end_date, factor):
        df = DataLoader.load_eod(
            stk,
            start_date=start_date,
            end_date=end_date,
            as_of_date=end_date,
        )
        jl = StxJL(df, factor)
        jl.jl(end_date)
        pivs = jl.get_num_pivots(4)
        return jl.html_report(pivs)


# ------------------------------  CLI wrapper  ------------------------------
>>>>>>> f4bce871
if __name__ == "__main__":
    parser = argparse.ArgumentParser(
        description="Calculate JL pivotal points for a ticker",
    )
    parser.add_argument("--stk", required=True, help="Ticker symbol")
    parser.add_argument(
        "--start_date", required=True, help="Start date for loading data"
    )
    parser.add_argument(
        "--end_date", required=True, help="End date for loading data"
    )
    parser.add_argument(
        "--data_type",
        choices=["eod", "intraday"],
        required=True,
        help="Whether to load end-of-day or intraday data",
<<<<<<< HEAD
    )
    parser.add_argument(
        "--dt",
        required=True,
        help="Date or timestamp as of which to calculate JL pivots",
    )
    parser.add_argument(
        "--factor",
        type=float,
        required=True,
        help="Livermore penetration factor",
    )
=======
    )
    parser.add_argument(
        "--dt",
        required=True,
        help="Date or timestamp as of which to calculate JL pivots",
    )
    parser.add_argument(
        "--factor",
        type=float,
        required=True,
        help="Livermore penetration factor",
    )
>>>>>>> f4bce871
    args = parser.parse_args()

    loader = DataLoader()

    # parse the date range so it matches Polars' native dtypes
    start_dt = datetime.fromisoformat(args.start_date).date()
    end_dt = datetime.fromisoformat(args.end_date).date()

    if args.data_type == "eod":
        df = loader.load_eod(
            args.stk,
            start_date=start_dt.isoformat(),
            end_date=end_dt.isoformat(),
            as_of_date=end_dt.isoformat(),
        )
        df = df.rename(
            {
                "date": "dt",
                "high": "hi",
                "low": "lo",
                "close": "c",
            }
        )
    else:
        df = loader.load_intraday(
            args.stk,
            start_dt.isoformat(),
            end_dt.isoformat(),
            as_of_date=end_dt.isoformat(),
        )
        df = df.rename(
            {
                "timestamp": "dt",
                "high": "hi",
                "low": "lo",
                "close": "c",
            }
        )

    jl = StxJL(df, args.factor)

    # Convert the pivot calculation date to match the df dtype
    if df.get_column("dt").dtype == pl.Date:
        calc_dt = datetime.fromisoformat(args.dt).date()
    elif df.get_column("dt").dtype == pl.Datetime:
        calc_dt = datetime.fromisoformat(args.dt)
    else:
        calc_dt = args.dt

    jl.jl(calc_dt)
    jl.jl_print()<|MERGE_RESOLUTION|>--- conflicted
+++ resolved
@@ -22,10 +22,6 @@
 from __future__ import annotations
 
 import argparse
-<<<<<<< HEAD
-import sys
-=======
->>>>>>> f4bce871
 from typing import List
 from datetime import datetime
 
@@ -79,12 +75,8 @@
         self.lo = self.df["lo"].to_numpy()
         self.c = self.df["c"].to_numpy()
         self.hb4l = self.df["hb4l"].to_numpy()
-<<<<<<< HEAD
         # store dates as strings to avoid formatting issues when printing
         self.dates = [str(x) for x in self.df["dt"].to_list()]
-=======
-        self.dates = self.df["dt"].to_list()        # str YYYY-MM-DD
->>>>>>> f4bce871
         self.date_to_index = {d: i for i, d in enumerate(self.dates)}
 
         # bookkeeping containers (identical to original file)
@@ -140,13 +132,8 @@
     def jl(self, dt: str) -> List[list]:
         """Run the JL state machine up to <dt> (inclusive)."""
         self.set_datetime(dt, -1)
-<<<<<<< HEAD
-        start_idx = self.initjl()        # primes algorithm
-        end_idx = self.pos
-=======
         end_idx = self.pos
         start_idx = self.initjl()  # initialise the JL state variables
->>>>>>> f4bce871
 
         for _ in range(start_idx, end_idx + 1):
             self.next_ohlc()
@@ -158,11 +145,7 @@
     def initjl(self) -> int:
         ss = self.start
         win = min(self.w, self.pos - ss + 1)
-<<<<<<< HEAD
-        self.set_datetime(self.dates[ss + win - 1])      # fast date lookup
-=======
         self.set_datetime(self.dates[ss + win - 1])  # fast date lookup
->>>>>>> f4bce871
 
         # Polars slice is zero-copy
         df0 = self.df.slice(ss, win)
@@ -345,14 +328,6 @@
 
     # -----------------------  PER-BAR ADVANCE  ------------------------------
     def nextjl(self) -> None:
-<<<<<<< HEAD
-        dtc = self.dates[self.pos]
-        split = self.splits.get(pl.datetime(dtc))
-        if split is not None:
-            self.adjust_for_splits(split[0])
-
-=======
->>>>>>> f4bce871
         fctr = self.f * self.avg_rg
         st = self.last["state"]
         if st == StxJL.SRa:
@@ -525,12 +500,8 @@
     def primary(self, state): return state in [StxJL.NRa, StxJL.UT, StxJL.NRe, StxJL.DT]
     def secondary(self, state): return state in [StxJL.SRa, StxJL.SRe]
 
-<<<<<<< HEAD
     # ─────────────  record formatting helpers  ────────────────────────────
     def jlr_print(self, jlr) -> str:
-=======
-    def jlr_print(self, jlr):
->>>>>>> f4bce871
         return (
             "dt:{0:s} rg:{1:.2f} s:{2:d} px:{3:.2f} p:{4:d} s2:{5:d} "
             "px2:{6:.2f} p2:{7:d} p1dt:{8:s} p1px:{9:.2f} p1s:{10:d} "
@@ -556,11 +527,7 @@
             jlr[self.col_ix["ls"]],
         )
 
-<<<<<<< HEAD
     def jlr_print2(self, jlr) -> str:
-=======
-    def jlr_print2(self, jlr):
->>>>>>> f4bce871
         return (
             "s:{0:d} px:{1:.2f} p:{2:d} s2:{3:d} px2:{4:.2f} p2:{5:d} "
             "p1dt:{6:s} p1px:{7:.2f} p1s:{8:d} ldt:{9:s} lpx:{10:.2f} "
@@ -582,21 +549,14 @@
             jlr[self.col_ix["ls"]],
         )
 
-<<<<<<< HEAD
     def get_formatted_price(self, state, pivot, price) -> str:
         s_fmt = ""
         e_fmt = "\x1b[0m"
-=======
-    def get_formatted_price(self, state, pivot, price):
-        s_fmt = ''
-        e_fmt = '\x1b[0m'
->>>>>>> f4bce871
         if state == StxJL.UT:
             s_fmt = StxJL.UT_fmt if pivot == 0 else StxJL.UP_piv_fmt
         elif state == StxJL.DT:
             s_fmt = StxJL.DT_fmt if pivot == 0 else StxJL.DN_piv_fmt
         elif pivot == 1:
-<<<<<<< HEAD
             s_fmt = StxJL.UP_piv_fmt if state == StxJL.NRe else StxJL.DN_piv_fmt
         else:
             e_fmt = ""
@@ -755,142 +715,6 @@
         return jl.html_report(pivs)
 
 # ────────────────────────────────  CLI wrapper  ───────────────────────────
-=======
-            s_fmt = StxJL.UP_piv_fmt if state == StxJL.NRe else \
-                    StxJL.DN_piv_fmt
-        else:
-            e_fmt = ''
-        s_price = '{0:s}{1:9.2f}{2:s}'.format(s_fmt, price, e_fmt)
-        return '{0:s}'.format(54 * ' ') if state == StxJL.Nil else \
-            '{0:s}{1:s}{2:s}'.format((9 * state) * ' ', s_price,
-                                     (9 * (5 - state)) * ' ')
-
-    def jl_print(self, print_pivots_only=False, print_nils=False,
-                 print_dbg=False):
-        output = ''
-        for jlr in self.jl_recs[1:]:
-            state = jlr[self.col_ix['state']]
-            pivot = jlr[self.col_ix['pivot']]
-            price = jlr[self.col_ix['price']]
-            if print_pivots_only and pivot == 0:
-                continue
-            if not print_nils and state == StxJL.Nil:
-                continue
-            px_str = self.get_formatted_price(state, pivot, price)
-            output += '{0:s}{1:s}{2:6.2f} {3:s}\n'. \
-                format(jlr[self.col_ix['dt']], px_str, jlr[self.col_ix['rg']],
-                       '' if not print_dbg else self.jlr_print2(jlr))
-            state2 = jlr[self.col_ix['state2']]
-            if state2 == StxJL.Nil:
-                continue
-            pivot2 = jlr[self.col_ix['pivot2']]
-            if print_pivots_only and pivot2 == 0:
-                continue
-            price2 = jlr[self.col_ix['price2']]
-            px_str = self.get_formatted_price(state2, pivot2, price2)
-            output += '{0:s}{1:s}{2:6.2f} {3:s}\n'.\
-                format(jlr[self.col_ix['dt']], px_str, jlr[self.col_ix['rg']],
-                       '' if not print_dbg else self.jlr_print2(jlr))
-        print(output)
-
-    def get_num_pivots(self, num_pivs):
-        ixx = -1
-        end = -len(self.jl_recs)
-        pivs = []
-        while len(pivs) < num_pivs and ixx >= end:
-            jlr = self.jl_recs[ixx]
-            if jlr[self.col_ix['pivot2']] == 1:
-                pivs.append(JLPivot(jlr[self.col_ix['dt']],
-                                    jlr[self.col_ix['state2']],
-                                    jlr[self.col_ix['price2']],
-                                    jlr[self.col_ix['rg']]))
-            if len(pivs) < num_pivs and jlr[self.col_ix['pivot']] == 1:
-                pivs.append(JLPivot(jlr[self.col_ix['dt']],
-                                    jlr[self.col_ix['state']],
-                                    jlr[self.col_ix['price']],
-                                    jlr[self.col_ix['rg']]))
-            ixx -= 1
-        pivs.reverse()
-        return pivs
-
-    def get_pivots_in_days(self, num_days):
-        ixx = -1
-        end = -len(self.jl_recs)
-        pivs = []
-        if end < -num_days:
-            end = -num_days
-        while ixx > end:
-            jlr = self.jl_recs[ixx]
-            if jlr[self.col_ix['pivot2']] == 1:
-                pivs.append(JLPivot(jlr[self.col_ix['dt']],
-                                    jlr[self.col_ix['state2']],
-                                    jlr[self.col_ix['price2']],
-                                    jlr[self.col_ix['rg']]))
-            if jlr[self.col_ix['pivot']] == 1:
-                pivs.append(JLPivot(jlr[self.col_ix['dt']],
-                                    jlr[self.col_ix['state']],
-                                    jlr[self.col_ix['price']],
-                                    jlr[self.col_ix['rg']]))
-            ixx -= 1
-        pivs.reverse()
-        return pivs
-
-    def print_pivs(self, pivs):
-        output = ''
-        for piv in pivs:
-            px_str = self.get_formatted_price(piv.state, 1, piv.price)
-            output += '{0:s}{1:s}{2:6.2f}\n'.format(piv.dt, px_str, piv.rg)
-        print(output)
-
-    def last_rec(self, col_name, ixx=1):
-        if ixx > len(self.jl_recs):
-            ixx = len(self.jl_recs)
-        jlr = self.jl_recs[-ixx]
-        if col_name in ['state', 'price', 'pivot']:
-            col_name2 = '{0:s}2'.format(col_name)
-            if jlr[self.col_ix['state2']] != StxJL.Nil:
-                return jlr[self.col_ix[col_name2]]
-        return jlr[self.col_ix[col_name]]
-
-    def get_html_formatted_price(self, piv, pivot): # state, pivot, price):
-        res = '<tr><td>{0:s}</td>'.format(piv.dt)
-        res += (piv.state * '<td></td>')
-        td_style = ''
-        if pivot:
-            td_style = ' style="background-color:#{0:s};"'.format(
-                '006400' if piv.state in [StxJL.UT, StxJL.NRe] else '640000')
-        res += '<td{0:s}>{1:.2f}</td>'.format(td_style, piv.price / 100.0)
-        res += ((7 - piv.state) * '<td></td>')
-        return res
-
-    def html_report(self, pivs):
-        html_table = '<table border="1">'
-        html_table += '<tr><th>Date</th><th>SRa</th><th>NRa</th>'\
-            '<th>UT</th><th>DT</th><th>NRe</th><th>SRe</th>'\
-            '<th>range</th><th>OBV</th></tr>'
-        for piv in pivs:
-            piv_row = self.get_html_formatted_price(piv, 1)
-            html_table += piv_row
-#         html_table.append(self.get_html_formatted_price()
-        html_table += '</table>'
-        return html_table
-
-    @classmethod
-    def jl_report(cls, stk, start_date, end_date, factor):
-        df = DataLoader.load_eod(
-            stk,
-            start_date=start_date,
-            end_date=end_date,
-            as_of_date=end_date,
-        )
-        jl = StxJL(df, factor)
-        jl.jl(end_date)
-        pivs = jl.get_num_pivots(4)
-        return jl.html_report(pivs)
-
-
-# ------------------------------  CLI wrapper  ------------------------------
->>>>>>> f4bce871
 if __name__ == "__main__":
     parser = argparse.ArgumentParser(
         description="Calculate JL pivotal points for a ticker",
@@ -907,7 +731,6 @@
         choices=["eod", "intraday"],
         required=True,
         help="Whether to load end-of-day or intraday data",
-<<<<<<< HEAD
     )
     parser.add_argument(
         "--dt",
@@ -920,20 +743,6 @@
         required=True,
         help="Livermore penetration factor",
     )
-=======
-    )
-    parser.add_argument(
-        "--dt",
-        required=True,
-        help="Date or timestamp as of which to calculate JL pivots",
-    )
-    parser.add_argument(
-        "--factor",
-        type=float,
-        required=True,
-        help="Livermore penetration factor",
-    )
->>>>>>> f4bce871
     args = parser.parse_args()
 
     loader = DataLoader()

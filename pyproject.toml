--- conflicted
+++ resolved
@@ -11,16 +11,10 @@
 holidays = "^0.77"
 tqdm = "^4.66.1"
 GitPython = "^3.1.44"
-<<<<<<< HEAD
-numpy = "^2.2.6"
-matplotlib = "^3.8"
-mplfinance = "^0.12.10"
-=======
 numpy = "^2.3.2"
 matplotlib = "^3.8"
 mplfinance = "^0.12.10b0"
-
->>>>>>> 21f2c078
+pyarrow = "^21.0.0"
 
 [tool.poetry.group.dev.dependencies]
 pytest = "^8.4.1"
